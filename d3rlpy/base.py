--- conflicted
+++ resolved
@@ -2,11 +2,7 @@
 import io
 import pickle
 from abc import ABCMeta, abstractmethod
-<<<<<<< HEAD
-from typing import BinaryIO, Generic, Optional, Type, TypeVar, Union, Callable
-=======
-from typing import BinaryIO, Generic, Optional, TypeVar, Union
->>>>>>> c09bea3b
+from typing import BinaryIO, Generic, Optional, Type, TypeVar, Union, Callableter
 
 from gym.spaces import Box
 from gymnasium.spaces import Box as GymnasiumBox
@@ -104,11 +100,8 @@
     )
     action_scaler: Optional[ActionScaler] = make_action_scaler_field()
     reward_scaler: Optional[RewardScaler] = make_reward_scaler_field()
-<<<<<<< HEAD
     transform: Optional[Callable[[TorchMiniBatch | TorchTrajectoryMiniBatch], TorchMiniBatch | TorchTrajectoryMiniBatch]] = make_transformation_callable_field()
-=======
     compile_graph: bool = False
->>>>>>> c09bea3b
 
     def create(
         self, device: DeviceArg = False, enable_ddp: bool = False
