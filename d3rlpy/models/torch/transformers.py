import math
from abc import ABCMeta, abstractmethod
<<<<<<< HEAD
from typing import Tuple, Optional
=======
>>>>>>> c09bea3b

import torch
import torch.nn.functional as F
from torch import nn

from ...torch_utility import GEGLU
from ...types import TorchObservation
from .encoders import Encoder
from .parameters import Parameter, get_parameter

__all__ = [
    "ContinuousDecisionTransformer",
    "DiscreteDecisionTransformer",
    "PositionEncoding",
    "SimplePositionEncoding",
    "GlobalPositionEncoding",
    "GatoTransformer",
]


def create_attention_mask(context_size: int) -> torch.Tensor:
    mask = torch.ones(context_size, context_size, dtype=torch.float32)
    return torch.tril(mask).view(1, 1, context_size, context_size)


class CausalSelfAttention(nn.Module):  # type: ignore
    _num_heads: int
    _context_size: int
    _k: nn.Linear
    _q: nn.Linear
    _v: nn.Linear
    _proj: nn.Linear
    _attn_dropout: nn.Dropout
    _proj_dropout: nn.Dropout
    _mask: torch.Tensor

    def __init__(
        self,
        embed_size: int,
        num_heads: int,
        context_size: int,
        attn_dropout: float,
        resid_dropout: float,
    ):
        super().__init__()
        self._num_heads = num_heads
        self._context_size = context_size
        self._k = nn.Linear(embed_size, embed_size)
        self._q = nn.Linear(embed_size, embed_size)
        self._v = nn.Linear(embed_size, embed_size)
        self._proj = nn.Linear(embed_size, embed_size)
        self._attn_dropout = nn.Dropout(attn_dropout)
        self._proj_dropout = nn.Dropout(resid_dropout)
        mask = create_attention_mask(context_size)
        self.register_buffer("_mask", mask)

    def forward(
        self, x: torch.Tensor, attention_mask: torch.Tensor
    ) -> torch.Tensor:
        assert x.dim() == 3, f"Expects (B, T, N), but got {x.shape}"
        assert (
            attention_mask.dim() == 2
        ), f"Expects (B, T), but got {attention_mask.shape}"
        batch_size, context_size, _ = x.shape
        assert context_size <= self._context_size, "Exceeds context_size"

        # (B, T, N) -> (B, T, H, N / H) -> (B, H, T, N / H)
        shape = (batch_size, context_size, self._num_heads, -1)
        k = self._k(x).view(shape).transpose(1, 2)
        q = self._q(x).view(shape).transpose(1, 2)
        v = self._v(x).view(shape).transpose(1, 2)

        # (B, H, T, N / H) -> (B, H, T, T)
        qkT = torch.matmul(q, k.transpose(2, 3))
        attention = qkT / math.sqrt(k.shape[-1])
        attention = attention.masked_fill(
            self._mask[..., :context_size, :context_size] == 0, -10000
        )
        attention = (
            attention
            + attention_mask.view(batch_size, 1, 1, context_size) * -10000
        )
        attention = F.softmax(attention, dim=-1)
        attention = self._attn_dropout(attention)

        # (B, H, T, T) x (B, H, T, N / H) -> (B, H, T, N / H)
        output = torch.matmul(attention, v)
        # (B, H, T, N / H) -> (B, T, N)
        output = output.transpose(1, 2).reshape(batch_size, context_size, -1)

        return self._proj_dropout(self._proj(output))


class MLP(nn.Module):  # type: ignore
    _l1: nn.Linear
    _l2: nn.Linear
    _dropout: nn.Dropout
    _activation: nn.Module

    def __init__(
        self,
        in_size: int,
        out_size: int,
        pre_activation_hidden_size: int,
        post_activation_hidden_size: int,
        dropout: float,
        activation: nn.Module,
    ):
        super().__init__()
        self._l1 = nn.Linear(in_size, pre_activation_hidden_size)
        self._l2 = nn.Linear(post_activation_hidden_size, out_size)
        self._dropout = nn.Dropout(dropout)
        self._activation = activation

    def forward(self, x: torch.Tensor) -> torch.Tensor:
        h = self._activation(self._l1(x))
        h = self._dropout(self._l2(h))
        return h


class Block(nn.Module):  # type: ignore
    _attention: CausalSelfAttention
    _mlp: MLP
    _layer_norm1: nn.LayerNorm
    _layer_norm2: nn.LayerNorm

    def __init__(
        self,
        layer_width: int,
        pre_activation_ff_hidden_size: int,
        post_activation_ff_hidden_size: int,
        num_heads: int,
        context_size: int,
        attn_dropout: float,
        resid_dropout: float,
        activation: nn.Module,
    ):
        super().__init__()
        self._attention = CausalSelfAttention(
            embed_size=layer_width,
            num_heads=num_heads,
            context_size=context_size,
            attn_dropout=attn_dropout,
            resid_dropout=resid_dropout,
        )
        self._mlp = MLP(
            in_size=layer_width,
            out_size=layer_width,
            pre_activation_hidden_size=pre_activation_ff_hidden_size,
            post_activation_hidden_size=post_activation_ff_hidden_size,
            dropout=resid_dropout,
            activation=activation,
        )
        self._layer_norm1 = nn.LayerNorm(layer_width, eps=0.003)
        self._layer_norm2 = nn.LayerNorm(layer_width, eps=0.003)

    def forward(
        self, inpt: tuple[torch.Tensor, torch.Tensor]
    ) -> tuple[torch.Tensor, torch.Tensor]:
        x, attention_mask = inpt
        norm_x = self._layer_norm1(x)
        x = x + self._attention(norm_x, attention_mask)
        norm_x = self._layer_norm2(x)
        x = x + self._mlp(norm_x)
        return x, attention_mask


class PositionEncoding(nn.Module, metaclass=ABCMeta):  # type: ignore
    @abstractmethod
    def forward(self, t: torch.Tensor) -> torch.Tensor:
        raise NotImplementedError


class SimplePositionEncoding(PositionEncoding):
    def __init__(self, embed_dim: int, max_timestep: int):
        super().__init__()
        self._embed = nn.Embedding(max_timestep, embed_dim)

    def forward(self, t: torch.Tensor) -> torch.Tensor:
        assert t.dim() == 2, "Expects (B, T)"
        # (B, T) -> (B, T, N)
        return self._embed(t)


class GlobalPositionEncoding(PositionEncoding):
    def __init__(self, embed_dim: int, max_timestep: int, context_size: int):
        super().__init__()
        self._embed_dim = embed_dim
        self._global_position_embedding = nn.Embedding(max_timestep, embed_dim)
        self._block_position_embedding = Parameter(
            torch.zeros(1, 3 * context_size, embed_dim, dtype=torch.float32)
        )

    def forward(self, t: torch.Tensor) -> torch.Tensor:
        assert t.dim() == 2, "Expects (B, T)"
        _, context_size = t.shape

        # (B, 1) -> (B, 1, N)
        global_embedding = self._global_position_embedding(t[:, -1:])

        # (1, 3 * Cmax, N) -> (1, T, N)
        block_embedding = get_parameter(self._block_position_embedding)[
            :, :context_size, :
        ]

        # (B, 1, N) + (1, T, N) -> (B, T, N)
        return global_embedding + block_embedding


class GPT2(nn.Module):  # type: ignore
    _transformer: nn.Sequential
    _layer_norm: nn.LayerNorm
    _dropout: nn.Dropout

    def __init__(
        self,
        layer_width: int,
        pre_activation_ff_hidden_size: int,
        post_activation_ff_hidden_size: int,
        num_heads: int,
        context_size: int,
        num_layers: int,
        attn_dropout: float,
        resid_dropout: float,
        embed_dropout: float,
        activation: nn.Module,
    ):
        super().__init__()
        blocks = [
            Block(
                layer_width=layer_width,
                pre_activation_ff_hidden_size=pre_activation_ff_hidden_size,
                post_activation_ff_hidden_size=post_activation_ff_hidden_size,
                num_heads=num_heads,
                context_size=context_size,
                attn_dropout=attn_dropout,
                resid_dropout=resid_dropout,
                activation=activation,
            )
            for _ in range(num_layers)
        ]
        self._transformer = nn.Sequential(*blocks)
        self._layer_norm = nn.LayerNorm(layer_width, eps=0.003)
        self._dropout = nn.Dropout(embed_dropout)

    def forward(
        self, x: torch.Tensor, attention_mask: torch.Tensor
    ) -> torch.Tensor:
        h = self._dropout(x)
        h, _ = self._transformer((h, attention_mask))
        h = self._layer_norm(h)
        return h


def _init_weights(module: nn.Module) -> None:
    if isinstance(module, (nn.Linear, nn.Embedding)):
        module.weight.data.normal_(mean=0.0, std=0.02)
        if isinstance(module, nn.Linear) and module.bias is not None:
            module.bias.data.zero_()
    elif isinstance(module, nn.LayerNorm):
        module.bias.data.zero_()
        module.weight.data.fill_(1.0)


class ContinuousDecisionTransformer(nn.Module):  # type: ignore
    _encoder: Encoder
    _position_encoding: PositionEncoding
    _action_embed: nn.Linear
    _rtg_embed: nn.Linear
    _gpt2: GPT2
    _output: nn.Linear

    def __init__(
        self,
        encoder: Encoder,
        embed_size: int,
        position_encoding: PositionEncoding,
        action_size: int,
        num_heads: int,
        context_size: int,
        num_layers: int,
        attn_dropout: float,
        resid_dropout: float,
        embed_dropout: float,
        activation: nn.Module,
    ):
        super().__init__()
        self._position_encoding = position_encoding
        self._embed_ln = nn.LayerNorm(embed_size)
        self._gpt2 = GPT2(
            layer_width=embed_size,
            pre_activation_ff_hidden_size=4 * embed_size,
            post_activation_ff_hidden_size=4 * embed_size,
            num_heads=num_heads,
            context_size=3 * context_size,
            num_layers=num_layers,
            attn_dropout=attn_dropout,
            resid_dropout=resid_dropout,
            embed_dropout=embed_dropout,
            activation=activation,
        )
        self.apply(_init_weights)

        self._encoder = encoder
        self._rtg_embed = nn.Linear(1, embed_size)
        self._action_embed = nn.Linear(action_size, embed_size)
        self._output = nn.Linear(embed_size, action_size)

    def forward(
        self,
        x: TorchObservation,
        action: torch.Tensor,
        return_to_go: torch.Tensor,
        timesteps: torch.Tensor,
        attention_mask: torch.Tensor,
    ) -> torch.Tensor:
        batch_size, context_size, _ = return_to_go.shape
        position_embedding = self._position_encoding(timesteps)

        if isinstance(x, torch.Tensor):
            flat_x = x.view(-1, *x.shape[2:])
        else:
            flat_x = [_x.view(-1, *_x.shape[2:]) for _x in x]
        flat_state_embedding = self._encoder(flat_x)
        state_embedding = flat_state_embedding.view(
            batch_size, context_size, -1
        )
        state_embedding = state_embedding + position_embedding

        action_embedding = self._action_embed(action) + position_embedding
        rtg_embedding = self._rtg_embed(return_to_go) + position_embedding

        # (B, T, N) -> (B, 3, T, N)
        h = torch.stack(
            [rtg_embedding, state_embedding, action_embedding], dim=1
        )
        # (B, 3, T, N) -> (B, T, 3, N) -> (B, T * 3, N)
        h = h.transpose(1, 2).reshape(batch_size, 3 * context_size, -1)

        # repeat attention mask
        # (B, T) -> (B, 3, T)
        attention_mask = torch.stack(
            [attention_mask, attention_mask, attention_mask], dim=1
        )
        # (B, 3, T) -> (B, T, 3) -> (B, T * 3)
        attention_mask = attention_mask.transpose(1, 2).reshape(
            batch_size, 3 * context_size
        )

        # for inference, drop the last step action to prevent copy
        if not self.training:
            h = h[:, :-1, :]
            attention_mask = attention_mask[:, :-1]

        h = self._gpt2(self._embed_ln(h), attention_mask)

        return torch.tanh(self._output(h[:, 1::3, :]))


class DiscreteDecisionTransformer(nn.Module):  # type: ignore
    _encoder: Encoder
    _position_encoding: PositionEncoding
    _action_embed: nn.Embedding
    _rtg_embed: nn.Linear
    _gpt2: GPT2
    _output: nn.Linear
    _embed_activation: nn.Module

    def __init__(
        self,
        encoder: Encoder,
        embed_size: int,
        position_encoding: PositionEncoding,
        action_size: int,
        num_heads: int,
        context_size: int,
        num_layers: int,
        attn_dropout: float,
        resid_dropout: float,
        embed_dropout: float,
        activation: nn.Module,
        embed_activation: nn.Module,
    ):
        super().__init__()
        self._position_encoding = position_encoding
        self._gpt2 = GPT2(
            layer_width=embed_size,
            pre_activation_ff_hidden_size=4 * embed_size,
            post_activation_ff_hidden_size=4 * embed_size,
            num_heads=num_heads,
            context_size=3 * context_size,
            num_layers=num_layers,
            attn_dropout=attn_dropout,
            resid_dropout=resid_dropout,
            embed_dropout=embed_dropout,
            activation=activation,
        )
        self._output = nn.Linear(embed_size, action_size, bias=False)
        self._action_embed = nn.Embedding(action_size, embed_size)
        self.apply(_init_weights)

        self._encoder = encoder
        self._rtg_embed = nn.Linear(1, embed_size)
        self._embed_activation = embed_activation

    def forward(
        self,
        x: TorchObservation,
        action: torch.Tensor,
        return_to_go: torch.Tensor,
        timesteps: torch.Tensor,
<<<<<<< HEAD
        embedding: Optional[torch.Tensor] = None,
    ) -> Tuple[torch.Tensor, torch.Tensor]:
=======
        attention_mask: torch.Tensor,
    ) -> tuple[torch.Tensor, torch.Tensor]:
>>>>>>> c09bea3b
        batch_size, context_size, _ = return_to_go.shape
        position_embedding = self._position_encoding(timesteps)

        if isinstance(x, torch.Tensor):
            flat_x = x.reshape(-1, *x.shape[2:])
        else:
            flat_x = [_x.reshape(-1, *_x.shape[2:]) for _x in x]
        if embedding is None:
            flat_embedding = None
        else:
            if isinstance(embedding, torch.Tensor):
                flat_embedding = embedding.reshape(-1, *embedding.shape[2:])
            else:
                flat_embedding = [_embedding.reshape(-1, *_embedding.shape[2:]) for _embedding in embedding]

        flat_state_embedding = self._encoder(flat_x, flat_embedding)
        state_embedding = flat_state_embedding.view(
            batch_size, context_size, -1
        )
        flat_action = action.view(batch_size, context_size).long()
        action_embedding = self._action_embed(flat_action)
        rtg_embedding = self._rtg_embed(return_to_go)

        # (B, T, N) -> (B, 3, T, N)
        h = torch.stack(
            [rtg_embedding, state_embedding, action_embedding], dim=1
        )
        h = self._embed_activation(h)
        h = h + position_embedding.view(batch_size, 1, context_size, -1)
        # (B, 3, T, N) -> (B, T, 3, N) -> (B, T * 3, N)
        h = h.transpose(1, 2).reshape(batch_size, 3 * context_size, -1)

        # repeat attention mask
        # (B, T) -> (B, 3, T)
        attention_mask = torch.stack(
            [attention_mask, attention_mask, attention_mask], dim=1
        )
        # (B, 3, T) -> (B, T, 3) -> (B, T * 3)
        attention_mask = attention_mask.transpose(1, 2).reshape(
            batch_size, 3 * context_size
        )

        # for inference, drop the last step action to prevent copy
        if not self.training:
            h = h[:, :-1, :]
            attention_mask = attention_mask[:, :-1]

        h = self._gpt2(h, attention_mask)

        # use state embeddings as input
        logits = self._output(h[:, 1::3, :])

        return F.softmax(logits, dim=-1), logits


class GatoTransformer(nn.Module):  # type: ignore
    _gpt2: GPT2
    _token_embed: nn.Embedding
    _observation_pos_embed: nn.Embedding
    _action_pos_embed: Parameter
    _output: nn.Linear
    _embed_activation: nn.Module

    def __init__(
        self,
        layer_width: int,
        max_observation_length: int,
        vocab_size: int,
        num_heads: int,
        context_size: int,
        num_layers: int,
        attn_dropout: float,
        resid_dropout: float,
        embed_dropout: float,
        embed_activation: nn.Module,
    ):
        super().__init__()
        self._gpt2 = GPT2(
            layer_width=layer_width,
            pre_activation_ff_hidden_size=2 * 4 * layer_width,
            post_activation_ff_hidden_size=4 * layer_width,
            num_heads=num_heads,
            context_size=context_size,
            num_layers=num_layers,
            attn_dropout=attn_dropout,
            resid_dropout=resid_dropout,
            embed_dropout=embed_dropout,
            activation=GEGLU(),
        )
        self._output = nn.Linear(layer_width, vocab_size, bias=False)
        # +1 for separator token
        self._token_embed = nn.Embedding(vocab_size + 1, layer_width)
        self._observation_pos_embed = nn.Embedding(
            max_observation_length, layer_width
        )
        self._action_pos_embed = Parameter(
            torch.zeros(1, 1, layer_width, dtype=torch.float32)
        )
        self.apply(_init_weights)
        self._embed_activation = embed_activation

    def forward(
        self,
        tokens: torch.Tensor,
        observation_masks: torch.Tensor,
        observation_positions: torch.Tensor,
        action_masks: torch.Tensor,
        attention_mask: torch.Tensor,
    ) -> tuple[torch.Tensor, torch.Tensor]:
        # TODO: Support text and patch tokens
        assert tokens.ndim == 2
        batch_size, context_size = tokens.shape
        assert observation_masks.shape == (batch_size, context_size, 1)
        assert observation_positions.shape == (batch_size, context_size)
        assert action_masks.shape == (batch_size, context_size, 1)

        # (B, T, N)
        embeddings = self._embed_activation(self._token_embed(tokens))

        # add local observation embedding
        embeddings = (
            embeddings
            + observation_masks
            * self._observation_pos_embed(observation_positions)
        )

        # add action embedding
        embeddings = embeddings + action_masks * get_parameter(
            self._action_pos_embed
        )

        # (B, T, N) -> (B, T, N)
        h = self._gpt2(embeddings, attention_mask)

        # (B, T, N) -> (B, T, vocab)
        logits = self._output(h)

        return F.softmax(logits, dim=-1), logits<|MERGE_RESOLUTION|>--- conflicted
+++ resolved
@@ -1,9 +1,6 @@
 import math
 from abc import ABCMeta, abstractmethod
-<<<<<<< HEAD
 from typing import Tuple, Optional
-=======
->>>>>>> c09bea3b
 
 import torch
 import torch.nn.functional as F
@@ -415,13 +412,9 @@
         action: torch.Tensor,
         return_to_go: torch.Tensor,
         timesteps: torch.Tensor,
-<<<<<<< HEAD
+        attention_mask: torch.Tensor,
         embedding: Optional[torch.Tensor] = None,
     ) -> Tuple[torch.Tensor, torch.Tensor]:
-=======
-        attention_mask: torch.Tensor,
-    ) -> tuple[torch.Tensor, torch.Tensor]:
->>>>>>> c09bea3b
         batch_size, context_size, _ = return_to_go.shape
         position_embedding = self._position_encoding(timesteps)
 
