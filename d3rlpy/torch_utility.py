import collections
import dataclasses
from typing import (
    Any,
    BinaryIO,
    Generic,
    Iterator,
    Optional,
    Protocol,
    Sequence,
    TypeVar,
    Union,
    overload,
)

import numpy as np
import torch
import torch.nn.functional as F
from torch import nn
from torch.cuda import CUDAGraph
from torch.nn.parallel import DistributedDataParallel as DDP
from torch.optim import Optimizer
from typing_extensions import Self

from .dataclass_utils import asdict_without_copy
from .dataset import TrajectoryMiniBatch, TransitionMiniBatch
from .preprocessing import ActionScaler, ObservationScaler, RewardScaler
from .types import (
    Float32NDArray,
    NDArray,
    OptimizerWrapperProto,
    TorchObservation,
)

__all__ = [
    "soft_sync",
    "hard_sync",
    "sync_optimizer_state",
    "map_location",
    "TorchMiniBatch",
    "TorchTrajectoryMiniBatch",
    "wrap_model_by_ddp",
    "unwrap_ddp_model",
    "Checkpointer",
    "Modules",
    "convert_to_torch",
    "convert_to_torch_recursively",
    "convert_to_numpy_recursively",
    "get_device",
    "get_batch_size",
    "expand_and_repeat_recursively",
    "flatten_left_recursively",
    "eval_api",
    "train_api",
    "View",
    "CudaGraphWrapper",
]


def soft_sync(targ_model: nn.Module, model: nn.Module, tau: float) -> None:
    with torch.no_grad():
        params = model.parameters()
        targ_params = targ_model.parameters()
        for p, p_targ in zip(params, targ_params):
            p_targ.data.mul_(1 - tau)
            p_targ.data.add_(tau * p.data)


def hard_sync(targ_model: nn.Module, model: nn.Module) -> None:
    with torch.no_grad():
        params = model.parameters()
        targ_params = targ_model.parameters()
        for p, p_targ in zip(params, targ_params):
            p_targ.data.copy_(p.data)


def sync_optimizer_state(targ_optim: Optimizer, optim: Optimizer) -> None:
    # source optimizer state
    state = optim.state_dict()["state"]
    # destination optimizer param_groups
    param_groups = targ_optim.state_dict()["param_groups"]
    # update only state
    targ_optim.load_state_dict({"state": state, "param_groups": param_groups})


def map_location(device: str) -> Any:
    if "cuda" in device:
<<<<<<< HEAD
        return "cuda"
=======
        _, index = device.split(":")
        return lambda storage, loc: storage.cuda(int(index))
>>>>>>> c09bea3b
    if "cpu" in device:
        return "cpu"
    raise ValueError(f"invalid device={device}")


def convert_to_torch(array: NDArray, device: str) -> torch.Tensor:
    dtype = torch.uint8 if array.dtype == np.uint8 else torch.float32
    tensor = torch.tensor(data=array, dtype=dtype, device=device)
    return tensor.float()


@overload
def convert_to_torch_recursively(
    array: NDArray, device: str
) -> torch.Tensor: ...


@overload
def convert_to_torch_recursively(
    array: Sequence[NDArray], device: str
) -> Sequence[torch.Tensor]: ...


def convert_to_torch_recursively(
    array: Union[NDArray, Sequence[NDArray]], device: str
) -> Union[torch.Tensor, Sequence[torch.Tensor]]:
    if isinstance(array, (list, tuple)):
        return [convert_to_torch(data, device) for data in array]
    elif isinstance(array, np.ndarray):
        return convert_to_torch(array, device)
    else:
        raise ValueError(f"invalid array type: {type(array)}")


def convert_to_numpy_recursively(
    array: Union[torch.Tensor, Sequence[torch.Tensor]],
) -> Union[NDArray, Sequence[NDArray]]:
    if isinstance(array, (list, tuple)):
        return [data.numpy() for data in array]
    elif isinstance(array, torch.Tensor):
        return array.numpy()  # type: ignore
    else:
        raise ValueError(f"invalid array type: {type(array)}")


_T = TypeVar("_T", bound=Union[torch.Tensor, Sequence[torch.Tensor]])


def copy_recursively(src: _T, dst: _T) -> None:
    if isinstance(src, torch.Tensor) and isinstance(dst, torch.Tensor):
        dst.copy_(src)
    elif isinstance(src, (list, tuple)) and isinstance(dst, (list, tuple)):
        for s, d in zip(src, dst):
            d.copy_(s)
    else:
        raise ValueError(
            f"invalid inpu types: src={type(src)}, dst={type(dst)}"
        )


def get_device(x: Union[torch.Tensor, Sequence[torch.Tensor]]) -> str:
    if isinstance(x, torch.Tensor):
        return str(x.device)
    else:
        return str(x[0].device)


def get_batch_size(x: Union[torch.Tensor, Sequence[torch.Tensor]]) -> int:
    if isinstance(x, torch.Tensor):
        return int(x.shape[0])
    else:
        return int(x[0].shape[0])


def flatten_left_recursively(
    x: Union[torch.Tensor, Sequence[torch.Tensor]], dim: int
) -> Union[torch.Tensor, Sequence[torch.Tensor]]:
    if isinstance(x, torch.Tensor):
        return x.reshape([-1, *x.shape[dim + 1 :]])
    else:
        return [flatten_left_recursively(_x, dim) for _x in x]


def expand_and_repeat_recursively(
    x: Union[torch.Tensor, Sequence[torch.Tensor]], n: int
) -> Union[torch.Tensor, Sequence[torch.Tensor]]:
    if isinstance(x, torch.Tensor):
        # repeat observation
        # (batch_size, M) -> (batch_size, 1, M)
        reshaped_x = x.view(x.shape[0], 1, *x.shape[1:])
        # (batch_sie, 1, M) -> (batch_size, N, M)
        return reshaped_x.expand(x.shape[0], n, *x.shape[1:])
    else:
        return [expand_and_repeat_recursively(_x, n) for _x in x]


def _compute_return_to_go(
    gamma: float,
    rewards_to_go: Float32NDArray,
    reward_scaler: Optional[RewardScaler],
) -> Float32NDArray:
    rewards = (
        reward_scaler.transform_numpy(rewards_to_go)
        if reward_scaler
        else rewards_to_go
    )
    cum_gammas: Float32NDArray = np.array(
        np.expand_dims(gamma ** np.arange(rewards.shape[0]), axis=1),
        dtype=np.float32,
    )
    return np.sum(cum_gammas * rewards, axis=0)  # type: ignore


@dataclasses.dataclass(frozen=True)
class TorchMiniBatch:
    observations: TorchObservation
    actions: torch.Tensor
    rewards: torch.Tensor
    next_observations: TorchObservation
    next_actions: torch.Tensor
    returns_to_go: torch.Tensor
    terminals: torch.Tensor
    intervals: torch.Tensor
    device: str
    numpy_batch: Optional[TransitionMiniBatch] = None
    embeddings: Optional[torch.Tensor] = None

    @classmethod
    def from_batch(
        cls,
        batch: TransitionMiniBatch,
        gamma: float,
        compute_returns_to_go: bool,
        device: str,
        observation_scaler: Optional[ObservationScaler] = None,
        action_scaler: Optional[ActionScaler] = None,
        reward_scaler: Optional[RewardScaler] = None,
    ) -> "TorchMiniBatch":
        # convert numpy array to torch tensor
        observations = convert_to_torch_recursively(batch.observations, device)
        actions = convert_to_torch(batch.actions, device)
        next_actions = convert_to_torch(batch.next_actions, device)
        rewards = convert_to_torch(batch.rewards, device)
        next_observations = convert_to_torch_recursively(
            batch.next_observations, device
        )
        terminals = convert_to_torch(batch.terminals, device)
        intervals = convert_to_torch(batch.intervals, device)

        if compute_returns_to_go:
            returns_to_go = convert_to_torch(
                np.array(
                    [
                        _compute_return_to_go(
                            gamma=gamma,
                            rewards_to_go=transition.rewards_to_go,
                            reward_scaler=reward_scaler,
                        )
                        for transition in batch.transitions
                    ]
                ),
                device,
            )
        else:
            returns_to_go = torch.zeros_like(rewards)

        # apply scaler
        if observation_scaler:
            observations = observation_scaler.transform(observations)
            next_observations = observation_scaler.transform(next_observations)
        if action_scaler:
            actions = action_scaler.transform(actions)
            next_actions = action_scaler.transform(next_actions)
        if reward_scaler:
            rewards = reward_scaler.transform(rewards)

        return TorchMiniBatch(
            observations=observations,
            actions=actions,
            rewards=rewards,
            next_observations=next_observations,
            next_actions=next_actions,
            returns_to_go=returns_to_go,
            terminals=terminals,
            intervals=intervals,
            device=device,
            numpy_batch=batch,
            embeddings=convert_to_torch_recursively(batch.embeddings, device),
        )

    def copy_(self, src: Self) -> None:
        assert self.device == src.device, "incompatible device"
        copy_recursively(src.observations, self.observations)
        self.actions.copy_(src.actions)
        self.rewards.copy_(src.rewards)
        copy_recursively(src.next_observations, self.next_observations)
        self.next_actions.copy_(src.next_actions)
        self.returns_to_go.copy_(src.returns_to_go)
        self.terminals.copy_(src.terminals)
        self.intervals.copy_(src.intervals)


@dataclasses.dataclass(frozen=True)
class TorchTrajectoryMiniBatch:
    observations: TorchObservation  # (B, L, ...)
    actions: torch.Tensor  # (B, L, ...)
    rewards: torch.Tensor  # (B, L, 1)
    returns_to_go: torch.Tensor  # (B, L, 1)
    terminals: torch.Tensor  # (B, L, 1)
    timesteps: torch.Tensor  # (B, L, 1)
    masks: torch.Tensor  # (B, L)
    device: str
    numpy_batch: Optional[TrajectoryMiniBatch] = None
    embeddings: Optional[torch.Tensor] = None

    @classmethod
    def from_batch(
        cls,
        batch: TrajectoryMiniBatch,
        device: str,
        observation_scaler: Optional[ObservationScaler] = None,
        action_scaler: Optional[ActionScaler] = None,
        reward_scaler: Optional[RewardScaler] = None,
    ) -> "TorchTrajectoryMiniBatch":
        # convert numpy array to torch tensor
        observations = convert_to_torch_recursively(batch.observations, device)
        actions = convert_to_torch(batch.actions, device)
        rewards = convert_to_torch(batch.rewards, device)
        returns_to_go = convert_to_torch(batch.returns_to_go, device)
        terminals = convert_to_torch(batch.terminals, device)
        timesteps = convert_to_torch(batch.timesteps, device).long()
        masks = convert_to_torch(batch.masks, device)

        # apply scaler
        if observation_scaler:
            observations = observation_scaler.transform(observations)
        if action_scaler:
            actions = action_scaler.transform(actions)
        if reward_scaler:
            rewards = reward_scaler.transform(rewards)
            # NOTE: some operations might be incompatible with returns
            returns_to_go = reward_scaler.transform(returns_to_go)

        return TorchTrajectoryMiniBatch(
            observations=observations,
            actions=actions,
            rewards=rewards,
            returns_to_go=returns_to_go,
            terminals=terminals,
            timesteps=timesteps,
            masks=masks,
            device=device,
            numpy_batch=batch,
            embeddings=convert_to_torch_recursively(batch.embeddings, device),
        )

    def copy_(self, src: Self) -> None:
        assert self.device == src.device, "incompatible device"
        copy_recursively(src.observations, self.observations)
        self.actions.copy_(src.actions)
        self.rewards.copy_(src.rewards)
        self.returns_to_go.copy_(src.returns_to_go)
        self.terminals.copy_(src.terminals)
        self.timesteps.copy_(src.timesteps)
        self.masks.copy_(src.masks)

    def to_transition_batch(self) -> tuple[TorchMiniBatch, torch.Tensor]:
        if isinstance(self.observations, torch.Tensor):
            observations = self.observations[:, :-1].reshape(
                -1, *self.observations.shape[2:]
            )
            next_observations = self.observations[:, 1:].reshape(
                -1, *self.observations.shape[2:]
            )
        else:
            observations = [
                obs[:, :-1].reshape(-1, *obs.shape[2:])
                for obs in self.observations
            ]
            next_observations = [
                obs[:, 1:].reshape(-1, *obs.shape[2:])
                for obs in self.observations
            ]
        actions = self.actions[:, :-1].reshape(-1, *self.actions.shape[2:])
        rewards = self.rewards[:, :-1].reshape(-1, 1)
        terminals = self.terminals[:, :-1].reshape(-1, 1)
        next_actions = self.actions[:, 1:].reshape(-1, *self.actions.shape[2:])
        returns_to_go = self.returns_to_go[:, :-1].reshape(-1, 1)
        intervals = torch.ones_like(rewards)
        masks = self.masks[:, :-1].reshape(-1, 1)
        batch = TorchMiniBatch(
            observations=observations,
            actions=actions,
            rewards=rewards,
            next_observations=next_observations,
            next_actions=next_actions,
            returns_to_go=returns_to_go,
            terminals=terminals,
            intervals=intervals,
            device=self.device,
        )
        return batch, masks


_TModule = TypeVar("_TModule", bound=nn.Module)


def wrap_model_by_ddp(model: _TModule) -> _TModule:
    device_id = next(model.parameters()).device.index
    return DDP(model, device_ids=[device_id] if device_id else None)  # type: ignore


def unwrap_ddp_model(model: _TModule) -> _TModule:
    if isinstance(model, DDP):
        model = model.module
    if isinstance(model, nn.ModuleList):
        module_list = nn.ModuleList()
        for v in model:
            module_list.append(unwrap_ddp_model(v))
        model = module_list
    return model


class Checkpointer:
    _modules: dict[str, Union[nn.Module, OptimizerWrapperProto]]
    _device: str

    def __init__(
        self,
        modules: dict[str, Union[nn.Module, OptimizerWrapperProto]],
        device: str,
    ):
        self._modules = modules
        self._device = device

    def save(self, f: BinaryIO) -> None:
        # unwrap DDP
        modules = {
            k: unwrap_ddp_model(v) if isinstance(v, nn.Module) else v
            for k, v in self._modules.items()
        }
        states = {k: v.state_dict() for k, v in modules.items()}
        torch.save(states, f)

    def load(self, f: BinaryIO) -> None:
        chkpt = torch.load(f, map_location=map_location(self._device))
        for k, v in self._modules.items():
            if isinstance(v, nn.Module):
                v = unwrap_ddp_model(v)
            v.load_state_dict(chkpt[k])

    @property
    def modules(self) -> dict[str, Union[nn.Module, OptimizerWrapperProto]]:
        return self._modules


@dataclasses.dataclass(frozen=True)
class Modules:
    def create_checkpointer(self, device: str) -> Checkpointer:
        modules = {
            k: v
            for k, v in asdict_without_copy(self).items()
            if isinstance(v, (nn.Module, OptimizerWrapperProto))
        }
        return Checkpointer(modules=modules, device=device)

    def freeze(self) -> None:
        for v in asdict_without_copy(self).values():
            if isinstance(v, nn.Module):
                for p in v.parameters():
                    p.requires_grad = False

    def unfreeze(self) -> None:
        for v in asdict_without_copy(self).values():
            if isinstance(v, nn.Module):
                for p in v.parameters():
                    p.requires_grad = True

    def set_eval(self) -> None:
        for v in asdict_without_copy(self).values():
            if isinstance(v, nn.Module) and v.training:
                v.eval()

    def set_train(self) -> None:
        for v in asdict_without_copy(self).values():
            if isinstance(v, nn.Module) and not v.training:
                v.train()

    def reset_optimizer_states(self) -> None:
        for v in asdict_without_copy(self).values():
            if isinstance(v, OptimizerWrapperProto):
                v.optim.state = collections.defaultdict(dict)

    def get_torch_modules(self) -> dict[str, nn.Module]:
        torch_modules: dict[str, nn.Module] = {}
        for k, v in asdict_without_copy(self).items():
            if isinstance(v, nn.Module):
                torch_modules[k] = v
        return torch_modules

    def get_gradients(self) -> Iterator[tuple[str, Float32NDArray]]:
        for module_name, module in self.get_torch_modules().items():
            for name, parameter in module.named_parameters():
                if parameter.requires_grad and parameter.grad is not None:
                    yield (
                        f"{module_name}.{name}",
                        parameter.grad.cpu().detach().numpy(),
                    )


TCallable = TypeVar("TCallable")


def eval_api(f: TCallable) -> TCallable:
    def wrapper(self: Any, *args: Any, **kwargs: Any) -> Any:
        assert hasattr(self, "modules")
        assert isinstance(self.modules, Modules)
        self.modules.set_eval()
        return f(self, *args, **kwargs)  # type: ignore

    return wrapper  # type: ignore


def train_api(f: TCallable) -> TCallable:
    def wrapper(self: Any, *args: Any, **kwargs: Any) -> Any:
        assert hasattr(self, "modules")
        assert isinstance(self.modules, Modules)
        self.modules.set_train()
        return f(self, *args, **kwargs)  # type: ignore

    return wrapper  # type: ignore


class View(nn.Module):  # type: ignore
    _shape: Sequence[int]

    def __init__(self, shape: Sequence[int]):
        super().__init__()
        self._shape = shape

    def forward(self, x: torch.Tensor) -> torch.Tensor:
        return x.view(self._shape)


class Swish(nn.Module):  # type: ignore
    def forward(self, x: torch.Tensor) -> torch.Tensor:
        return x * torch.sigmoid(x)


class GEGLU(nn.Module):  # type: ignore
    def forward(self, x: torch.Tensor) -> torch.Tensor:
        assert x.shape[-1] % 2 == 0
        a, b = x.chunk(2, dim=-1)
        return a * F.gelu(b)


BatchT_contra = TypeVar(
    "BatchT_contra",
    bound=Union[TorchMiniBatch, TorchTrajectoryMiniBatch],
    contravariant=True,
)
RetT_co = TypeVar("RetT_co", covariant=True)


class CudaGraphFunc(Generic[BatchT_contra, RetT_co], Protocol):
    def __call__(self, batch: BatchT_contra) -> RetT_co: ...


class CudaGraphWrapper(Generic[BatchT_contra, RetT_co]):
    _func: CudaGraphFunc[BatchT_contra, RetT_co]
    _input: TorchTrajectoryMiniBatch
    _graph: Optional[CUDAGraph]
    _inpt: Optional[BatchT_contra]
    _out: Optional[RetT_co]

    def __init__(
        self,
        func: CudaGraphFunc[BatchT_contra, RetT_co],
        warmup_steps: int = 3,
        compile_func: bool = True,
    ):
        self._func = torch.compile(func) if compile_func else func
        self._step = 0
        self._graph = None
        self._inpt = None
        self._out = None
        self._warmup_steps = warmup_steps
        self._warmup_stream = torch.cuda.Stream()

    def __call__(self, batch: BatchT_contra) -> RetT_co:
        if self._step < self._warmup_steps:  # warmup
            self._warmup_stream.wait_stream(torch.cuda.current_stream())
            with torch.cuda.stream(self._warmup_stream):
                out = self._func(batch)
            torch.cuda.current_stream().wait_stream(self._warmup_stream)
        if self._step == self._warmup_steps - 1:  # build graph
            self._graph = torch.cuda.CUDAGraph()
            self._inpt = batch
            with torch.cuda.graph(self._graph):
                self._out = self._func(self._inpt)
        if self._step >= self._warmup_steps:  # reuse cuda graph
            assert self._inpt
            assert self._out is not None
            assert self._graph
            with torch.no_grad():
                self._inpt.copy_(batch)  # type: ignore
            self._graph.replay()
            out = self._out
        self._step += 1
        return out<|MERGE_RESOLUTION|>--- conflicted
+++ resolved
@@ -85,12 +85,7 @@
 
 def map_location(device: str) -> Any:
     if "cuda" in device:
-<<<<<<< HEAD
         return "cuda"
-=======
-        _, index = device.split(":")
-        return lambda storage, loc: storage.cuda(int(index))
->>>>>>> c09bea3b
     if "cpu" in device:
         return "cpu"
     raise ValueError(f"invalid device={device}")
