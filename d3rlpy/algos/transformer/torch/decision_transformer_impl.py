--- conflicted
+++ resolved
@@ -55,15 +55,12 @@
     def inner_predict(self, inpt: TorchTransformerInput) -> torch.Tensor:
         # (1, T, A)
         action = self._modules.transformer(
-<<<<<<< HEAD
-            inpt.observations, inpt.actions, inpt.returns_to_go, inpt.timesteps, inpt.embeddings
-=======
             inpt.observations,
             inpt.actions,
             inpt.returns_to_go,
             inpt.timesteps,
+            inpt.embeddings,
             1 - inpt.masks,
->>>>>>> c09bea3b
         )
         # (1, T, A) -> (A,)
         return action[0][-1]
@@ -89,11 +86,8 @@
             batch.actions,
             batch.returns_to_go,
             batch.timesteps,
-<<<<<<< HEAD
             batch.embeddings,
-=======
             1 - batch.masks,
->>>>>>> c09bea3b
         )
         # (B, T, A) -> (B, T)
         loss = ((action - batch.actions) ** 2).sum(dim=-1)
@@ -145,15 +139,12 @@
     def inner_predict(self, inpt: TorchTransformerInput) -> torch.Tensor:
         # (1, T, A)
         _, logits = self._modules.transformer(
-<<<<<<< HEAD
-            inpt.observations, inpt.actions, inpt.returns_to_go, inpt.timesteps, inpt.embeddings
-=======
             inpt.observations,
             inpt.actions,
             inpt.returns_to_go,
             inpt.timesteps,
+            inpt.embeddings,
             1 - inpt.masks,
->>>>>>> c09bea3b
         )
         # (1, T, A) -> (A,)
         return logits[0][-1]
@@ -198,11 +189,8 @@
             batch.actions,
             batch.returns_to_go,
             batch.timesteps,
-<<<<<<< HEAD
             batch.embeddings,
-=======
             1 - batch.masks,
->>>>>>> c09bea3b
         )
         loss = F.cross_entropy(
             logits.view(-1, self._action_size),
