--- conflicted
+++ resolved
@@ -6,6 +6,7 @@
 import torch.nn.functional as F
 from torch.optim import Optimizer
 
+from ....dataclass_utils import asdict_as_float
 from ....dataset import Shape
 from ....models.torch import (
     ContinuousEnsembleQFunctionForwarder,
@@ -16,14 +17,24 @@
 from ....torch_utility import TorchMiniBatch
 from .dqn_impl import DoubleDQNImpl, DQNLoss, DQNModules
 from .sac_impl import SACImpl, SACModules
-
-__all__ = ["CQLImpl", "DiscreteCQLImpl", "CQLModules", "DiscreteCQLLoss"]
+from .ddpg_impl import DDPGCriticLoss
+
+__all__ = [
+    "CQLImpl", "DiscreteCQLImpl", "CQLModules", "DiscreteCQLLoss",
+    "CQLLoss"
+    ]
 
 
 @dataclasses.dataclass(frozen=True)
 class CQLModules(SACModules):
     log_alpha: Parameter
     alpha_optim: Optional[Optimizer]
+
+
+@dataclasses.dataclass(frozen=True)
+class CQLLoss(DDPGCriticLoss):
+    td_loss: torch.Tensor
+    conservative_loss: torch.Tensor
 
 
 class CQLImpl(SACImpl):
@@ -65,28 +76,27 @@
 
     def compute_critic_loss(
         self, batch: TorchMiniBatch, q_tpn: torch.Tensor
-    ) -> torch.Tensor:
-        loss = super().compute_critic_loss(batch, q_tpn)
+    ) -> CQLLoss:
+        loss = super().compute_critic_loss(batch, q_tpn).loss
         conservative_loss = self._compute_conservative_loss(
             batch.observations, batch.actions, batch.next_observations
         )
-        return loss + conservative_loss, conservative_loss
-
-    @train_api
-    def update_critic(self, batch: TorchMiniBatch) -> np.array:
-        self._critic_optim.zero_grad()
+        return CQLLoss(
+            loss=loss+conservative_loss, td_loss=loss, 
+            conservative_loss=conservative_loss 
+            )
+
+    def update_critic(self, batch: TorchMiniBatch) -> Dict[str, float]:
+        self._modules.critic_optim.zero_grad()
 
         q_tpn = self.compute_target(batch)
 
-        loss, cql_loss = self.compute_critic_loss(batch, q_tpn)
-
-        loss.backward()
-        self._critic_optim.step()
-
-        critic_loss = float(loss.cpu().detach().numpy())
-        cql_loss = float(cql_loss.cpu().detach().numpy())
-        res = np.array([critic_loss, cql_loss])
-        return res
+        loss = self.compute_critic_loss(batch, q_tpn)
+
+        loss.loss.backward()
+        self._modules.critic_optim.step()
+
+        return asdict_as_float(loss)
 
     def update_alpha(self, batch: TorchMiniBatch) -> Dict[str, float]:
         assert self._modules.alpha_optim
@@ -266,21 +276,6 @@
         )
         self._alpha = alpha
 
-<<<<<<< HEAD
-    def compute_loss(
-        self,
-        batch: TorchMiniBatch,
-        q_tpn: torch.Tensor,
-    ) -> torch.Tensor:
-        loss = super().compute_loss(batch, q_tpn)
-        conservative_loss = self._compute_conservative_loss(
-            batch.observations, batch.actions.long()
-        )
-        cql_loss = self._alpha * conservative_loss
-        return loss + cql_loss, cql_loss
-
-=======
->>>>>>> 9d4f928f
     def _compute_conservative_loss(
         self, obs_t: torch.Tensor, act_t: torch.Tensor
     ) -> torch.Tensor:
@@ -305,5 +300,6 @@
         )
         loss = td_loss + self._alpha * conservative_loss
         return DiscreteCQLLoss(
-            loss=loss, td_loss=td_loss, conservative_loss=conservative_loss
+            loss=loss, td_loss=td_loss, 
+            conservative_loss=self._alpha * conservative_loss
         )